--- conflicted
+++ resolved
@@ -86,7 +86,6 @@
 
     return 0;
 }
-<<<<<<< HEAD
 
 /**
  * Resolves a path by following symlinks until a non-symlink entry is found.
@@ -130,8 +129,6 @@
 
     return 0;
 }
-=======
->>>>>>> f2315a33
 
 /**
  * Checks whether the archive is valid.
@@ -286,7 +283,6 @@
     size_t capacity = *no_entries;
     *no_entries = 0;
 
-<<<<<<< HEAD
     char base[256];
     tar_header_t hdr;
     if (path && path[0] != '\0') {
@@ -306,33 +302,12 @@
     }
 
     size_t base_len = strlen(base);
-=======
-    char norm[256];
-    if (path && path[0] != '\0') {
-        strncpy(norm, path, sizeof(norm));
-        norm[255] = '\0';
-        size_t len = strlen(norm);
-        if (norm[len - 1] != '/') {
-            norm[len] = '/';
-            norm[len + 1] = '\0';
-        }
-    } else {
-        norm[0] = '\0';
-    }
-
-    size_t base_len = strlen(norm);
-    int dir_found = (base_len == 0);
->>>>>>> f2315a33
-
+  
     if (lseek(tar_fd, 0, SEEK_SET) == (off_t) -1) {
         return 0;
     }
 
-<<<<<<< HEAD
     size_t count = 0;
-=======
-    tar_header_t hdr;
->>>>>>> f2315a33
     while (read(tar_fd, &hdr, sizeof(hdr)) == sizeof(hdr)) {
         if (is_empty_block(&hdr)) {
             break;
@@ -344,7 +319,6 @@
         size_t size = TAR_INT(hdr.size);
         off_t data_off = lseek(tar_fd, 0, SEEK_CUR);
 
-<<<<<<< HEAD
         if (strncmp(name, base, base_len) == 0 && strcmp(name, base) != 0) {
             const char *rest = name + base_len;
             const char *slash = strchr(rest, '/');
@@ -352,21 +326,7 @@
                 if (count < capacity) {
                     strcpy(entries[count], name);
                     count++;
-=======
-        if (!dir_found && hdr.typeflag == DIRTYPE && strcmp(name, norm) == 0) {
-            dir_found = 1;
-        }
-
-        if (strncmp(name, norm, base_len) == 0 && strcmp(name, norm) != 0) {
-            const char *rest = name + base_len;
-            const char *slash = strchr(rest, '/');
-            if (!slash || slash[1] == '\0') {
-                if (*no_entries < capacity) {
-                    strcpy(entries[*no_entries], name);
-                }
-                if (*no_entries < capacity) {
-                    (*no_entries)++;
->>>>>>> f2315a33
+
                 }
             }
         }
@@ -377,12 +337,8 @@
         }
     }
 
-<<<<<<< HEAD
     *no_entries = count;
     return 1;
-=======
-    return dir_found;
->>>>>>> f2315a33
 }
 
 /**
@@ -406,11 +362,7 @@
 ssize_t read_file(int tar_fd, char *path, size_t offset, uint8_t *dest, size_t *len) {
     tar_header_t hdr;
     off_t data_off;
-<<<<<<< HEAD
     if (!resolve_path(tar_fd, path, &hdr, &data_off, NULL)) {
-=======
-    if (!find_header(tar_fd, path, &hdr, &data_off)) {
->>>>>>> f2315a33
         return -1;
     }
 
